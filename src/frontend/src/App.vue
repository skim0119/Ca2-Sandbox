--- conflicted
+++ resolved
@@ -57,27 +57,8 @@
   console.log('Analysis requested for video:', selectedFiles.value[0])
 
   try {
-<<<<<<< HEAD
-    const response = await fetch('/api/run-analysis', {
-      method: 'POST',
-      headers: {
-        'Content-Type': 'application/json',
-      },
-      body: JSON.stringify({
-        video_path: selectedFiles.value[0]
-      })
-    })
-
-    if (!response.ok) {
-      throw new Error(`HTTP error! status: ${response.status}`)
-    }
-
-    const result = await response.json()
-    console.log('Analysis completed:', result)
-=======
     const { runAnalysis } = useBackendApi()
     const result = await runAnalysis(selectedFiles.value[0])
->>>>>>> dd15166e
 
     // Pass the analysis data to the bleaching correction component
     bleachingData.analysisData = result.bleaching_data
@@ -91,50 +72,11 @@
   }
 }
 
-<<<<<<< HEAD
-const handleMainPlotUpdate = (mainPlotData: {
-  timePoints: number[]
-  datasets: Array<{
-    label: string
-    data: number[]
-    borderColor: string
-    backgroundColor: string
-    tension: number
-  }>
-}) => {
-  console.log('Main plot updated from button:', mainPlotData)
-  bleachingData.mainPlotData = mainPlotData
-}
-
-const handleROICreated = (roi: ROI) => {
-  console.log('ROI created:', roi)
-  // Add the new ROI to the selected ROIs list since it's created as selected: true
-  if (roi.selected && !selectedROIs.value.includes(roi.id)) {
-    selectedROIs.value.push(roi.id)
-  }
-}
-
-const handleROIUpdated = (roi: ROI) => {
-  console.log('ROI updated:', roi)
-  // Update the selected ROIs list based on the ROI's selected state
-  const index = selectedROIs.value.indexOf(roi.id)
-  if (roi.selected && index === -1) {
-    selectedROIs.value.push(roi.id)
-  } else if (!roi.selected && index !== -1) {
-    selectedROIs.value.splice(index, 1)
-  }
-}
-
-
-=======
-
-
 const handleMainPlotUpdate = (mainPlotData: BleachingData['mainPlotData']) => {
   console.log('📊 Main plot updated from button:', mainPlotData)
   bleachingData.mainPlotData = mainPlotData
 }
 
->>>>>>> dd15166e
 
 const createDummyAnalysisData = () => {  // Deprecated:: Consider removing
   // Create dummy bleaching data for debugging
